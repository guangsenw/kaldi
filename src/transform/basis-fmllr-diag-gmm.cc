--- conflicted
+++ resolved
@@ -87,15 +87,10 @@
   // The amount of data beta_ is likely to be ZERO, especially
   // when silence-weight is set to be 0 and we are using the
   // per-utt mode.
-<<<<<<< HEAD
-  if (spk_stats.beta_ > 0)
-    grad_scatter_.AddVec2(BaseFloat(1.0 / spk_stats.beta_), grad_vec);
-=======
   if (spk_stats.beta_ > 0) {
 	beta_ += spk_stats.beta_;
     grad_scatter_.AddVec2(BaseFloat(1.0 / spk_stats.beta_), grad_vec);
   }
->>>>>>> 83291752
 }
 
 void BasisFmllrEstimate::WriteBasis(std::ostream &out_stream, bool binary) const {
