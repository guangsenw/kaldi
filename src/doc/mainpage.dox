// doc/mainpage.dox

// Copyright 2009-2011 Microsoft Corporation, GoVivace Inc.

// See ../../COPYING for clarification regarding multiple authors
//
// Licensed under the Apache License, Version 2.0 (the "License");
// you may not use this file except in compliance with the License.
// You may obtain a copy of the License at

//  http://www.apache.org/licenses/LICENSE-2.0

// THIS CODE IS PROVIDED *AS IS* BASIS, WITHOUT WARRANTIES OR CONDITIONS OF ANY
// KIND, EITHER EXPRESS OR IMPLIED, INCLUDING WITHOUT LIMITATION ANY IMPLIED
// WARRANTIES OR CONDITIONS OF TITLE, FITNESS FOR A PARTICULAR PURPOSE,
// MERCHANTABLITY OR NON-INFRINGEMENT.
// See the Apache 2 License for the specific language governing permissions and
// limitations under the License.

// This file is intended to be parsed by Doxygen to generate part of the html
// documentation for Kaldi.  This documentation will be accessible in
// ../html/index.html (after generating it by typing "doxygen" from the directory
// one level up from here).  Of course this assumes that doxygen is installed on
// your system.


// This next comment generates the main page which is just a series of links to
// major sub-pages.

/**
  \mainpage Kaldi
    
   Please see the \ref install_warning "instructions" on upgrading your repository to the
   new location, following our upgrade to the "new" Sourceforge.

   (see also Kaldi's <a href=http://sourceforge.net/projects/kaldi/> project page on Sourceforge </a>)

  <p>
<<<<<<< HEAD
   - \ref about 
   - \ref other
   - \ref install 
   - \ref dependencies
   - \ref legal
   - \ref progress
   - \ref tutorial
   - \ref data_prep
   - \ref build_setup 
   - \ref style 
   - \ref contact 
   - \ref history 
   - \ref matrix 
   - \ref matrixwrap 
   - \ref io 
   - \ref io_tut
   - \ref error 
   - \ref parse_options 
   - \ref util
   - \ref clustering
   - \ref hmm
   - \ref tree_internals
   - \ref tree_externals
   - \ref graph 
   - \ref graph_recipe_test
   - \ref graph_recipe_train
   - \ref fst_algo 
   - \ref decoders 
   - \ref lattices
   - \ref feat
   - \ref model
   - \ref transform
   - \ref feat
   - \ref dnn
   - \ref dnn1
   - \ref dnn2
   - \ref online_decoding
   - \ref kws
   - \ref tools
=======
   - \subpage about 
   - \subpage other
   - \subpage install 
   - \subpage dependencies
   - \subpage legal
   - \subpage roadmap
   - \subpage tutorial
   - \subpage data_prep
   - \subpage build_setup 
   - \subpage style 
   - \subpage contact
   - \subpage history 
   - \subpage matrix 
   - \subpage matrixwrap 
   - \subpage cudamatrix
   - \subpage io 
   - \subpage io_tut
   - \subpage error 
   - \subpage parse_options 
   - \subpage util
   - \subpage clustering
   - \subpage hmm
   - \subpage tree_internals
   - \subpage tree_externals
   - \subpage graph 
   - \subpage graph_recipe_test
   - \subpage graph_recipe_train
   - \subpage fst_algo 
   - \subpage decoders 
   - \subpage lattices
   - \subpage feat
   - \subpage model
   - \subpage transform
   - \subpage feat
   - \subpage dnn
     - \ref dnn1
     - \ref dnn2
   - \subpage online_programs
   - \subpage kws
   - \subpage tools
>>>>>>> 6887b904

<P>
*/<|MERGE_RESOLUTION|>--- conflicted
+++ resolved
@@ -36,47 +36,6 @@
    (see also Kaldi's <a href=http://sourceforge.net/projects/kaldi/> project page on Sourceforge </a>)
 
   <p>
-<<<<<<< HEAD
-   - \ref about 
-   - \ref other
-   - \ref install 
-   - \ref dependencies
-   - \ref legal
-   - \ref progress
-   - \ref tutorial
-   - \ref data_prep
-   - \ref build_setup 
-   - \ref style 
-   - \ref contact 
-   - \ref history 
-   - \ref matrix 
-   - \ref matrixwrap 
-   - \ref io 
-   - \ref io_tut
-   - \ref error 
-   - \ref parse_options 
-   - \ref util
-   - \ref clustering
-   - \ref hmm
-   - \ref tree_internals
-   - \ref tree_externals
-   - \ref graph 
-   - \ref graph_recipe_test
-   - \ref graph_recipe_train
-   - \ref fst_algo 
-   - \ref decoders 
-   - \ref lattices
-   - \ref feat
-   - \ref model
-   - \ref transform
-   - \ref feat
-   - \ref dnn
-   - \ref dnn1
-   - \ref dnn2
-   - \ref online_decoding
-   - \ref kws
-   - \ref tools
-=======
    - \subpage about 
    - \subpage other
    - \subpage install 
@@ -117,7 +76,6 @@
    - \subpage online_programs
    - \subpage kws
    - \subpage tools
->>>>>>> 6887b904
 
 <P>
 */