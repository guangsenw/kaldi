--- conflicted
+++ resolved
@@ -456,8 +456,6 @@
   int32 num_repeats_;
 };
 
-<<<<<<< HEAD
-=======
 class NaturalGradientRepeatedAffineComponent: public RepeatedAffineComponent {
  public:
   // Use Init() to really initialize.
@@ -495,7 +493,6 @@
 };
 
 
->>>>>>> 323dc022
 /// This class implements an affine transform using a block diagonal matrix
 /// e.g., one whose weight matrix is all zeros except for blocks on the
 /// diagonal. All these blocks have the same dimensions.
@@ -546,14 +543,9 @@
   virtual void UnVectorize(const VectorBase<BaseFloat> &params);
 
   // BlockAffine-specific functions.
-<<<<<<< HEAD
-  void Init(BaseFloat learning_rate, int32 input_dim,
-            int32 output_dim, int32 num_blocks,
-            BaseFloat param_stddev, BaseFloat bias_stddev);
-=======
   void Init(int32 input_dim, int32 output_dim, int32 num_blocks,
-            BaseFloat param_stddev, BaseFloat bias_mean, BaseFloat bias_stddev);
->>>>>>> 323dc022
+            BaseFloat param_stddev, BaseFloat bias_mean,
+            BaseFloat bias_stddev);
   explicit BlockAffineComponent(const BlockAffineComponent &other);
  protected:
   // The matrix linear_params_ has a block structure, with num_blocks_ blocks of
@@ -638,12 +630,7 @@
   virtual std::string Type() const { return "NaturalGradientAffineComponent"; }
   virtual void Read(std::istream &is, bool binary);
   virtual void Write(std::ostream &os, bool binary) const;
-<<<<<<< HEAD
-  void Init(BaseFloat learning_rate,
-            int32 input_dim, int32 output_dim,
-=======
   void Init(int32 input_dim, int32 output_dim,
->>>>>>> 323dc022
             BaseFloat param_stddev, BaseFloat bias_stddev, BaseFloat bias_mean,
             int32 rank_in, int32 rank_out, int32 update_period,
             BaseFloat num_samples_history, BaseFloat alpha,
